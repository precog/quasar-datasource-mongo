--- conflicted
+++ resolved
@@ -117,15 +117,9 @@
   def collectionExists(collection: Collection): F[Boolean] =
     collections(collection.database).exists(_ === collection).compile.last.map(_ getOrElse false)
 
-<<<<<<< HEAD
   private def withCollectionExists[A](collection: Collection, str: Stream[F, A]): F[Stream[F, A]] =
-    collectionExists(collection).compile.last map(_ getOrElse false) flatMap { exists =>
+    collectionExists(collection) flatMap { exists =>
       if (exists) str.pure[F]
-=======
-  private def withCollectionExists[A](collection: Collection, obs: Observable[A]): F[Stream[F, A]] =
-    collectionExists(collection) flatMap { exists =>
-      if (exists) F.point(observableAsStream(obs, batchSize))
->>>>>>> 460497da
       else MonadResourceErr.raiseError(ResourceError.pathNotFound(collection.resourcePath))
     }
 
