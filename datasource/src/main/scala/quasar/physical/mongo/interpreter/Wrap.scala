--- conflicted
+++ resolved
@@ -18,16 +18,12 @@
 
 import slamdata.Predef._
 
-<<<<<<< HEAD
 import org.bson._
 
 import matryoshka.birecursiveIso
 import matryoshka.data.Fix
 
-import quasar.physical.mongo.{Aggregator, Version, MongoExpression => E}
-=======
 import quasar.physical.mongo.{Aggregator, Version, MongoExpression => E}, E.ProjectionStep.Field
->>>>>>> d66e8178
 
 object Wrap {
   def apply(
@@ -36,24 +32,23 @@
       wrap: Field)
       : List[Aggregator] = {
 
-<<<<<<< HEAD
-  import quasar.physical.mongo.{Expression, Optics, CustomPipeline, MongoPipeline, Pipeline}, Expression._
-  def apply0(uniqueKey: String, name: String): Option[List[Pipeline[Fix[Projected]]]] = {
-    val O = Optics.full(birecursiveIso[Fix[Projected], Projected].reverse.asPrism)
-    val tmpKey = uniqueKey.concat("_wrap")
-    Some(List(
-      Pipeline.$project(Map(
-        tmpKey -> O.obj(Map(name -> O.key(uniqueKey))))),
-      Pipeline.$project(Map(
-        uniqueKey -> O.key(tmpKey)))
-    ))
-  }
-
-=======
     val tmpKey = uniqueKey.concat("_wrap")
     List(
       Aggregator.project(E.Object(tmpKey -> E.Object(wrap.name -> E.key(uniqueKey)))),
       Aggregator.project(E.Object(uniqueKey -> E.key(tmpKey))))
-    }
->>>>>>> d66e8178
+  }
+
+
+  import quasar.physical.mongo.{Expression, Optics, CustomPipeline, MongoPipeline, Pipeline, Field}, Expression._
+  def apply0(uniqueKey: String, name: Field): List[Pipeline[Fix[Projected]]] = {
+    val O = Optics.full(birecursiveIso[Fix[Projected], Projected].reverse.asPrism)
+    val tmpKey = uniqueKey.concat("_wrap")
+    List(
+      Pipeline.$project(Map(
+        tmpKey -> O.obj(Map(name.name -> O.key(uniqueKey))))),
+      Pipeline.$project(Map(
+        uniqueKey -> O.key(tmpKey)))
+    )
+  }
+
 }