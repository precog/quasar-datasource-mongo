{
<<<<<<< HEAD
  "precog-quasar": "178.0.1-03e4b08"
=======
  "precog-quasar": "178.1.0"
>>>>>>> b9971b21
}<|MERGE_RESOLUTION|>--- conflicted
+++ resolved
@@ -1,7 +1,3 @@
 {
-<<<<<<< HEAD
-  "precog-quasar": "178.0.1-03e4b08"
-=======
   "precog-quasar": "178.1.0"
->>>>>>> b9971b21
 }