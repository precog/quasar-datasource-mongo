{
<<<<<<< HEAD
  "precog-quasar": "187.0.0-3470ed0"
=======
  "precog-quasar": "188.0.0"
>>>>>>> fba90383
}<|MERGE_RESOLUTION|>--- conflicted
+++ resolved
@@ -1,7 +1,3 @@
 {
-<<<<<<< HEAD
-  "precog-quasar": "187.0.0-3470ed0"
-=======
   "precog-quasar": "188.0.0"
->>>>>>> fba90383
 }